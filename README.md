--- conflicted
+++ resolved
@@ -40,17 +40,6 @@
     
     wayback_machine_downloader http://example.com --only "/\.(gif|jpg|jpeg)$/i"
 
-<<<<<<< HEAD
-## Using the Docker image
-
-As an alternative installation way, we have a Docker image! Retrieve the wayback-machine-downloader Docker image this way:
-
-    docker pull hartator/wayback-machine-downloader
-
-Then, you should be able to use the Docker image to download websites. For example:
-
-    docker run --rm -it -v $PWD/websites:/websites hartator/wayback-machine-downloader http://example.com
-=======
 ## Exclude URL Filter
 
 Optional. You may want to retrieve files which aren't of a certain type (e.g., .pdf, .jpg, .wrd...) or aren't in a specific directory. To do so, you can supply the `--exclude` flag with a string or a regex (using the '/regex/' notation) to limit which files Wayback Machine Downloader will download.
@@ -63,7 +52,15 @@
     
     wayback_machine_downloader http://example.com --exclude "/\.(gif|jpg|jpeg)$/i"
 
->>>>>>> 9f79ca10
+## Using the Docker image
+
+As an alternative installation way, we have a Docker image! Retrieve the wayback-machine-downloader Docker image this way:
+
+docker pull hartator/wayback-machine-downloader
+
+Then, you should be able to use the Docker image to download websites. For example:
+
+docker run --rm -it -v $PWD/websites:/websites hartator/wayback-machine-downloader http://example.com
 
 ## Contributing
 
